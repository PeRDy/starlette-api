--- conflicted
+++ resolved
@@ -11,11 +11,7 @@
 source = .
 branch = True
 omit =
-<<<<<<< HEAD
-	examples/*
-=======
 	.venv*
->>>>>>> 7d9e17e2
 	*settings*
 	*__init__.py
 	*__main__.py
